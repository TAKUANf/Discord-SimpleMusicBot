--- conflicted
+++ resolved
@@ -6,11 +6,7 @@
   "main": "dist/lib.js",
   "types": "typings/lib.d.ts",
   "dependencies": {
-<<<<<<< HEAD
     "@discordjs/builders": "^0.9.0",
-=======
-    "@discordjs/builders": "^0.7.0",
->>>>>>> 807e2b96
     "@discordjs/rest": "0.1.0-canary.0",
     "@discordjs/voice": "^0.7.5",
     "@types/follow-redirects": "^1.13.1",
